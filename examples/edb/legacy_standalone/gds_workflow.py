--- conflicted
+++ resolved
@@ -16,27 +16,15 @@
 
 import os
 import tempfile
-<<<<<<< HEAD
-from pyedb import Edb
+from pyedb.dotnet.edb import Edb
 from pyedb.misc.downloads import download_file
 from ansys.aedt.core.hfss3dlayout import  Hfss3dLayout
-=======
-
-from ansys.aedt.core.hfss3dlayout import Hfss3dLayout
-from pyedb.dotnet.edb import Edb
-from pyedb.generic.settings import settings
-from pyedb.misc.downloads import download_file
->>>>>>> da9cd55b
+from pyedb.generic.settings import Settings
 
 # ### Define constants
 # Constants help ensure consistency and avoid repetition throughout the example.
 
-<<<<<<< HEAD
-VERSION= "2025.2"
-=======
-AEDT_VERSION = "2025.2"
-settings.specified_version = AEDT_VERSION
->>>>>>> da9cd55b
+Settings.specified_version = "2025.2"
 NG_MODE = False  # Open AEDT UI when it is launched.
 
 # ### Create temporary directory
@@ -51,8 +39,8 @@
 
 # ### Import a GDS file.
 #
-# Download the test case folder and copy it to the working directory. The
-# method ``download_file()`` retrieves example data from the
+# Download the test case folder and copy it to the working directory. The 
+# method ``download_file()`` retrieves example data from the 
 # [Ansys GitHub "example_data" repository](https://github.com/ansys/example-data/tree/main/pyaedt).
 #
 # The following files are used in this example:
@@ -91,9 +79,9 @@
 # ### Save and close the EDB
 #
 # The GDS file has been converted to an EDB and is ready for subsequent processing either in the
-# 3D Layout UI of Electronics Desktop or using
-# PyEDB.
-# The following commands save and close the EDB.
+# 3D Layout UI of Electronics Desktop or using 
+# PyEDB. 
+# The following commands save and close the EDB. 
 
 edb_path = os.path.join(temp_folder.name, "gds_design.aedb")
 edb.save_as(edb_path)
@@ -106,15 +94,9 @@
 #
 # <img src="_static/layout.png" width="800">
 
-<<<<<<< HEAD
-h3d = Hfss3dLayout(project=edb_path, version=VERSION, new_desktop=NG_MODE)
-=======
-h3d = Hfss3dLayout(
-    project=edb_path, version=settings.specified_version, new_desktop=NG_MODE
-)
->>>>>>> da9cd55b
+h3d = Hfss3dLayout(project=edb_path, version=Settings.specified_version, new_desktop=NG_MODE)
 
-# ### Close the HFSS 3D Layout
+# ### Close the HFSS 3D Layout 
 # The following command releases Ansys Electronics Desktop and closes the project.
 
 h3d.release_desktop()