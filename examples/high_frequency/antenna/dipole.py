--- conflicted
+++ resolved
@@ -59,18 +59,11 @@
 # The dipole length can be modified by changing the
 # parameter ``l_dipole`` to tune the resonance frequency.
 
-<<<<<<< HEAD
 hfss["l_dipole"] = "10.2cm"
 component_name = "Dipole_Antenna_DM"
 freq_range = ["1GHz", "2GHz"]      # Frequency range for analysis and post-processing.
 center_freq = "1.5GHz"             # Center frequency
 freq_step = "0.5GHz"
-=======
-compfile = hfss.components3d["Dipole_Antenna_DM"]
-geometryparams = hfss.get_component_variables("Dipole_Antenna_DM")
-geometryparams["dipole_length"] = "l_dipole"
-hfss.modeler.insert_3d_component(compfile, geometryparams)
->>>>>>> 32acf53b
 
 
 # ### Insert the dipole antenna model
@@ -82,7 +75,7 @@
 # The component is inserted using the method
 # ``hfss.modeler.insert_3d_component()``.
 #
-#   - The first argument passed to ``insert_3d_component()`` 
+#   - The first argument passed to ``insert_3d_component()``
 #     is the full path and name of the
 #       ``*.a3dcomp`` file.
 #   - The second argument is a ``dict`` whose keys are the names of the parameters
@@ -91,13 +84,13 @@
 #     parameter ``dipole_length`` and leave other parameters unchanged.
 
 component_fn = hfss.components3d[component_name]          # Full file name.
-comp_params = hfss.get_components3d_vars(component_name)  # Retrieve dipole parameters.
+comp_params = hfss.get_component_variables(component_name)  # Retrieve dipole parameters.
 comp_params["dipole_length"] = "l_dipole"                 # Update the dipole length.
 hfss.modeler.insert_3d_component(component_fn, geometry_parameters=comp_params)
 
 # ### Create the 3D domain region
 #
-# An open region object places a an airbox around the dipole antenna 
+# An open region object places a an airbox around the dipole antenna
 # and assigns a radiation boundary to the outer surfaces of the region.
 
 hfss.create_open_region(frequency=center_freq)
@@ -116,10 +109,10 @@
 # > **Note:** The parameter names used here are passed directly to the native AEDT API and therfore
 # > do not adhere to [PEP-8](https://peps.python.org/pep-0008/).
 #
-# Both a discrete frequency sweep and an interpolating sweep are added to the solution setup. 
-# The discrete sweep provides access to field solution data for post-processing. 
+# Both a discrete frequency sweep and an interpolating sweep are added to the solution setup.
+# The discrete sweep provides access to field solution data for post-processing.
 # The interpolating sweep builds the
-# rational polynomial fit for the network (scattering) parameters over the 
+# rational polynomial fit for the network (scattering) parameters over the
 # frequency interval defined by ``RangeStart`` and
 # ``RangeEnd``.  The solutions from the discrete sweep are used as the starting
 # solutions for the interpolating sweep.
@@ -163,14 +156,8 @@
 #
 # > **Note:** These images are from the 24R2 release
 
-<<<<<<< HEAD
 variations = hfss.available_variations.nominal_w_values_dict
 variations["Freq"] = [center_freq]
-=======
-hfss.create_scattering("MyScattering")
-variations = hfss.available_variations.nominal_values
-variations["Freq"] = ["1GHz"]
->>>>>>> 32acf53b
 variations["Theta"] = ["All"]
 variations["Phi"] = ["All"]
 elevation_ffd_plot = hfss.post.create_report(expressions="db(GainTheta)",
@@ -187,9 +174,9 @@
 
 # ### Create a far-field report
 #
-# The ``hfss.post.reports_by_category`` helps simplify the syntax required to access 
+# The ``hfss.post.reports_by_category`` helps simplify the syntax required to access
 # post-processing capabilities. In this case, results are shown for the current
-# variation. The concept of 
+# variation. The concept of
 # "variations" is essential for managing parametric solutions
 # in HFSS.
 #
@@ -209,7 +196,7 @@
 
 # ### Retrieve solution data for external post-processing
 #
-# An instance of the ``SolutionData`` class can be created from the report by calling the ``get_solution_data()`` 
+# An instance of the ``SolutionData`` class can be created from the report by calling the ``get_solution_data()``
 # method. This class makes data accessible for further post-processing using
 # [Matplotlib](https://matplotlib.org/) and is used, for example, to create plots that can be viewed
 # directly in the browser or embedded in PDF reports as shown below.
@@ -237,16 +224,8 @@
 xpol.children["Legend"].properties["Show Variation Key"] = False
 # -
 
-<<<<<<< HEAD
 # The ``get_solution_data()`` method is again used to create an inline plot of cross-polarization from
 # the report in HFSS.
-=======
-ffdata = hfss.get_antenna_data(
-    sphere="Sphere_Custom",
-    setup=hfss.nominal_adaptive,
-    frequencies="1GHz"
-)
->>>>>>> 32acf53b
 
 ff_el_data = elevation_ffd_plot.get_solution_data()
 ff_el_data.plot(x_label="Theta", y_label="Gain", is_polar=True)
