# # Maxwell 3D-Icepak electrothermal analysis
#
# This example uses PyAEDT to set up a simple Maxwell design consisting of a coil and a ferrite core.
# Coil current is set to 100A, and coil resistance and ohmic loss are analyzed.
# Ohmic loss is mapped to Icepak, and a thermal analysis is performed.
# Icepak calculates a temperature distribution, and it is mapped back to Maxwell (2-way coupling).
# Coil resistance and ohmic loss are analyzed again in Maxwell. Results are printed in AEDT Message Manager.
#
# Keywords: **Multiphysics**, **Maxwell**, **Icepak**, **Wireless Charging**.

# ## Prerequisites
#
# ### Perform imports

import os
import tempfile
import time
<<<<<<< HEAD

=======
>>>>>>> 319759e8
import ansys.aedt.core  # Interface to Ansys Electronics Desktop
from ansys.aedt.core.generic.constants import AXIS

# ### Define constants
#
# Constants help ensure consistency and avoid repetition throughout the example.

AEDT_VERSION = "2025.1"
NG_MODE = False  # Open AEDT UI when it is launched.

# ### Create temporary directory
#
# Create a temporary working directory.
# The name of the working folder is stored in ``temp_folder.name``.
#
# > **Note:** The final cell in this example removes the temporary folder and
# > all contents. If you want to
# > retrieve the AEDT project and data, do so before executing the final cell in the notebook.

temp_folder = tempfile.TemporaryDirectory(suffix=".ansys")

# ### Launch application
#
# The syntax for different applications in AEDT differ
# only in the name of the class. This example demonstrates the use of the
# ``Maxwell3d`` and ``Icepak`` classes.
#
# > **Note:** An AEDT _Project_ is created when the ``Maxwell3d`` class is instantiated. An instance of
# > the ``Icepak`` class will be used later to insert and simulate an
# > Icepak design to demonstrate
# > the coupled electrical-thermal workflow.

# +
maxwell_design_name = "1 Maxwell"
icepak_design_name = "2 Icepak"

project_name = os.path.join(temp_folder.name, "Maxwell-Icepak-2way-Coupling")

m3d = ansys.aedt.core.Maxwell3d(
    project=project_name,
    design=maxwell_design_name,
    solution_type="EddyCurrent",
    version=AEDT_VERSION,
    non_graphical=NG_MODE,
)
# -

# ## Model Preparation
#
# ### Build the model
#
# Create the coil, coil terminal, core, and surrounding air region. The coil and core
# are created by drawing a rectangle and sweeping it about the z-axis.

# +
coil_origin = [70, 0, -11]  # [x, y, z] position of the rectangle origin.
coil_xsection = [11, 110]  # [z-size, x-size]
core_origin = [45, 0, -18]
core_xsection = [7, 160]

coil = m3d.modeler.create_rectangle(
    orientation="XZ", origin=coil_origin, sizes=coil_xsection, name="Coil"
)
coil.sweep_around_axis(axis=AXIS.Z)
coil_terminal = m3d.modeler.create_rectangle(
    orientation="XZ", origin=coil_origin, sizes=coil_xsection, name="Coil_terminal"
)

core = m3d.modeler.create_rectangle(
    orientation="XZ", origin=core_origin, sizes=core_xsection, name="Core"
)
core.sweep_around_axis(axis=AXIS.Z)

# The air region should be sufficiently large to avoid interaction with the
# coil magnetic field.

region = m3d.modeler.create_region(pad_percent=[20, 20, 20, 20, 500, 100])
# -

# #### Restore view
#
# If you are using PyAEDT with an interactive desktop, you may want to fit the visible view to fit the model.
# PyAEDT allows direct access to the native API for this command using the property `m3d.odesktop`.
#
# Uncomment and run the following cell if you are running PyAEDT interactively and would like to automatically fit the
# window to the model.
#
# > **Note:** Native API calls do not allow for introspection or follow PIP
# > syntax guidelines. Full documentation for the native API is available in
# > the built-in AEDT [help](https://ansyshelp.ansys.com/account/secured?returnurl=/Views/Secured/Electronics/v242/en//Subsystems/Maxwell/Subsystems/Maxwell%20Scripting/Maxwell%20Scripting.htm).

# +
# desktop=m3d.odesktop.RestoreWindow()  # Fit the active view
# desktop = m3d.post.still_focus_oneditor()
# -

# ### Create and assign material
#
# Define a new material for the AWG40 Litz wire copper strands:
#
# - Strand diameter = 0.08 mm
# - Number of parallel strands in the Litz wire = 24
#
# The built-in material "ferrite" will be assigned to the core.
# The material "vacuum" will be assigned to the outer region.
#
# You will also see the return value when
#  ``True`` printed when material is successfully assigned.

# +
no_strands = 24
strand_diameter = 0.08

cu_litz = m3d.materials.duplicate_material("copper", "copper_litz")
cu_litz.stacking_type = "Litz Wire"
cu_litz.wire_diameter = str(strand_diameter) + "mm"
cu_litz.wire_type = "Round"
cu_litz.strand_number = no_strands

m3d.assign_material(region.name, "vacuum")
m3d.assign_material(coil.name, "copper_litz")
m3d.assign_material(core.name, "ferrite")
# -

# ### Define the source
#
# The coil carries 0.5 A and 20 turns.

# +
turns = 20
wire_current = 0.5
m3d.assign_coil(["Coil_terminal"], conductors_number=turns, name="Coil_terminal")
m3d.assign_winding(is_solid=False, current=wire_current * turns, name="Winding1")

m3d.add_winding_coils(assignment="Winding1", coils=["Coil_terminal"])
# -

# ### Assign mesh operations
#
# Mesh "seeding" is used to accelerate the auto-adaptive mesh refinement.

m3d.mesh.assign_length_mesh(
    ["Core"], maximum_length=15, maximum_elements=None, name="Inside_Core"
)
m3d.mesh.assign_length_mesh(
    ["Coil"], maximum_length=30, maximum_elements=None, name="Inside_Coil"
)

# ### Set object temperature and enable feedback
#
# The impact of Joule heating on conductivity can be considered
# by adding a "thermal modifier" to the ``cu_litz`` material definition.
# In this example, conductivity increases by 0.393% per $\Delta^o$C. The temperature of the objects is set to the default value ($22^o$C).

cu_resistivity_temp_coefficient = 0.00393
cu_litz.conductivity.add_thermal_modifier_free_form(
    "1.0/(1.0+{}*(Temp-20))".format(cu_resistivity_temp_coefficient)
)
m3d.modeler.set_objects_temperature(["Coil"], ambient_temperature=22)

# ### Assign the matrix calculation to the winding
#
# The resistance and inductance calculations for the coil are enabled by
# adding the matrix assignment to the winding.

m3d.assign_matrix(["Winding1"], matrix_name="Matrix1")

# ### Create the simulation setup
#
# The simulation frequency is 150 kHz.
# You can query and modify the properties of the simulation setup using ``setup.props``.
# The "PercentError" establishes the minimum allowed change in energy due to the change in mesh size
# and ensure a small global solution error.

setup = m3d.create_setup(name="Setup1")
setup.props["Frequency"] = "150kHz"
setup.props["MaximumPasses"] = 4
setup.props["PercentError"] = 0.5
setup.props["MinimumConvergedPasses"] = 2

# ### Run the Maxwell 3D analysis
#
# The following command runs the 3D finite element analysis in Maxwell.

m3d.analyze_setup("Setup1")

# ## Postprocessing
#
# ### DC resistance
#
# The DC resistance of the coil can be calculated analyticially. The following cell compares the known
# DC resistance with the simulated coil
# resistance.
#
# The values can be displayed in the AEDT "Message Manager". The Ohmic loss in
# coil is calculated and displayed so we can see the change when Joule
# heating is considered.

# +
report = m3d.post.create_report(expressions="Matrix1.R(Winding1,Winding1)")
solution = report.get_solution_data()
resistance = solution.data_magnitude()[0]  # Resistance is the first matrix element.

report_loss = m3d.post.create_report(expressions="StrandedLossAC")
solution_loss = report_loss.get_solution_data()
em_loss = solution_loss.data_magnitude()[0]
# -

<<<<<<< HEAD
# ### Analytic calculation of DC resistance
=======
# ### Analyitic calculation of DC resistance
>>>>>>> 319759e8

# +
cu_cond = float(cu_litz.conductivity.value)

# Average radius of a coil turn = 125 mm
avg_coil_radius = (
    coil_xsection[1] / 2 + coil_origin[0] / 2
) * 0.001  # Convert to meters
l_conductor = turns * 2 * avg_coil_radius * 3.1415

# R = resistivity * length / area / no_strand
r_analytic_DC = (
    (1.0 / cu_cond)
    * l_conductor
    / (3.1415 * (strand_diameter * 0.001 / 2) ** 2)
    / no_strands
)

# Print results in AEDT Message Manager
m3d.logger.info(f"*******Coil analytical DC resistance =  {r_analytic_DC:.2f}Ohm")
m3d.logger.info(
    f"*******Coil resistance at 150kHz BEFORE temperature feedback =  {resistance:.2f}Ohm"
)
m3d.logger.info(
    f"*******Ohmic loss in coil BEFORE temperature feedback =  {em_loss / 1000:.2f}W"
)
# -

# ## Create the thermal model
#
# The following commands insert an Icepak design into the AEDT project, copies the solid objects from Maxwell 3D, and modifies the region dimensions so they're suitable
# for thermal convection analysis.

# +
ipk = ansys.aedt.core.Icepak(design=icepak_design_name, version=AEDT_VERSION)
ipk.copy_solid_bodies_from(m3d, no_pec=False)

# Set domain dimensions suitable for natural convection using the diameter of the coil
ipk.modeler["Region"].delete()
coil_dim = coil.bounding_dimension[0]
ipk.modeler.create_region(0, False)
ipk.modeler.edit_region_dimensions(
    [coil_dim / 2, coil_dim / 2, coil_dim / 2, coil_dim / 2, coil_dim * 2, coil_dim]
)
# -

# ### Map coil losses
#
# Map ohmic losses from Maxwell 3D to the Icepak design.

ipk.assign_em_losses(
    design="1 Maxwell",
    setup=m3d.setups[0].name,
    sweep="LastAdaptive",
    assignment=["Coil"],
)

# ### Define boundary conditions
#
# Assign the opening in the Icepak model to allow free airflow.

faces = ipk.modeler["Region"].faces
face_names = [face.id for face in faces]
ipk.assign_free_opening(face_names, boundary_name="Opening1")

# ### Assign monitor
#
# Assign a temperature monitor on the coil surface.

temp_monitor = ipk.assign_point_monitor([70, 0, 0], monitor_name="PointMonitor1")

# ### Set up Icepak solution
#
# Icepak solution settings are modified by updating the ``props`` associated with the solution setup.

solution_setup = ipk.create_setup()
solution_setup.props["Convergence Criteria - Max Iterations"] = 50
solution_setup.props["Flow Regime"] = "Turbulent"
solution_setup.props["Turbulent Model Eqn"] = "ZeroEquation"
solution_setup.props["Radiation Model"] = "Discrete Ordinates Model"
solution_setup.props["Include Flow"] = True
solution_setup.props["Include Gravity"] = True
solution_setup.props["Solution Initialization - Z Velocity"] = "0.0005m_per_sec"
solution_setup.props["Convergence Criteria - Flow"] = 0.0005
solution_setup.props["Flow Iteration Per Radiation Iteration"] = "5"

# ### Add two-way coupling
#
# The temperature update from Icepak to Maxwell 3D is activated using the method ``assign_2way_coupling()``. The Ohmic
# loss in Maxwell will change due to the temperature increase, which in turn will change the results
# from the Icepak simulation. By default, this iteration occurs twice. However, the named argument
# ``number_of_iterations`` can be passed to the ``assign_2way_coupling`` method to increase the number of iterations.
#
# The full electro-thermal analysis is run by calling the ``analyze_setup()`` method.

ipk.assign_2way_coupling()

# ### Run Icepak analysis

ipk.analyze_setup(name=solution_setup.name)

# ## Postprocess
#
# Plot the temperature on object surfaces.

# +
surface_list = []
for name in ["Coil", "Core"]:
    surface_list.extend(ipk.modeler.get_object_faces(name))

surf_temperature = ipk.post.create_fieldplot_surface(
    surface_list, quantity="SurfTemperature", plot_name="Surface Temperature"
)

velocity_cutplane = ipk.post.create_fieldplot_cutplane(
    assignment=["Global:XZ"], quantity="Velocity Vectors", plot_name="Velocity Vectors"
)

surf_temperature.export_image()
velocity_cutplane.export_image(orientation="right")

report_temp = ipk.post.create_report(
    expressions="PointMonitor1.Temperature", primary_sweep_variable="X"
)
solution_temp = report_temp.get_solution_data()
temp = solution_temp.data_magnitude()[0]
m3d.logger.info("*******Coil temperature =  {:.2f}deg C".format(temp))
# -

# ### Get updated resistance from Maxwell 3D
#
# The temperature of the coil increases, and consequently the coil resistance increases.

# +
report_new = m3d.post.create_report(expressions="Matrix1.R(Winding1,Winding1)")
solution_new = report_new.get_solution_data()
resistance_new = solution_new.data_magnitude()[0]
resistance_increase = (resistance_new - resistance) / resistance * 100

report_loss_new = m3d.post.create_report(expressions="StrandedLossAC")
solution_loss_new = report_loss_new.get_solution_data()
em_loss_new = solution_loss_new.data_magnitude()[0]

m3d.logger.info(
    "*******Coil resistance at 150kHz AFTER temperature feedback =  {:.2f}Ohm".format(
        resistance_new
    )
)
m3d.logger.info(
    "*******Coil resistance increased by {:.2f}%".format(resistance_increase)
)
m3d.logger.info(
    "*******Ohmic loss in coil AFTER temperature feedback =  {:.2f}W".format(
        em_loss_new / 1000
    )
)
# -

# ### Save the project

ipk.save_project()
ipk.release_desktop()
time.sleep(3)  # Allow AEDT to shut down before cleaning the temporary project folder.

# ### Clean up
#
# All project files are saved in the folder ``temp_folder.name``.
# If you've run this example as a Jupyter notebook, you
# can retrieve those project files. The following cell
# removes all temporary files, including the project folder.

temp_folder.cleanup()<|MERGE_RESOLUTION|>--- conflicted
+++ resolved
@@ -15,10 +15,7 @@
 import os
 import tempfile
 import time
-<<<<<<< HEAD
-
-=======
->>>>>>> 319759e8
+
 import ansys.aedt.core  # Interface to Ansys Electronics Desktop
 from ansys.aedt.core.generic.constants import AXIS
 
@@ -227,12 +224,7 @@
 em_loss = solution_loss.data_magnitude()[0]
 # -
 
-<<<<<<< HEAD
 # ### Analytic calculation of DC resistance
-=======
-# ### Analyitic calculation of DC resistance
->>>>>>> 319759e8
-
 # +
 cu_cond = float(cu_litz.conductivity.value)
 
