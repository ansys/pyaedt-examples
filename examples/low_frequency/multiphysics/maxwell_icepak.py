--- conflicted
+++ resolved
@@ -15,7 +15,6 @@
 import os
 import tempfile
 import time
-<<<<<<< HEAD
 import ansys.aedt.core  # Interface to Ansys Electronics Desktop
 from ansys.aedt.core.generic.constants import AXIS
 
@@ -23,12 +22,6 @@
 #
 # Set the version of AEDT and define whether or not this example
 # runs in _non-graphical_ mode.
-=======
-import ansys.aedt.core
-from ansys.aedt.core.generic.constants import AXIS
-
-# Define constants.
->>>>>>> 499f1e61
 
 AEDT_VERSION = "2024.2"
 NG_MODE = False  # Open AEDT UI when it is launched.
@@ -398,6 +391,4 @@
 # can retrieve those project files. The following cell removes
 # all temporary files, including the project folder.
 
-m3d.release_desktop()
-
 temp_folder.cleanup()