name: Github CI-CD

on:
  pull_request:
  workflow_dispatch:
  push:
    tags:
      - "*"
    branches:
      - "main"
  schedule: # UTC at 0300
    - cron: "0 3 * * *"

env:
  MAIN_PYTHON_VERSION: '3.10'
  PACKAGE_NAME: 'pyaedt-examples'

concurrency:
  group: ${{ github.workflow }}-${{ github.ref }}
  cancel-in-progress: true

jobs:
  
  code-style:
    name: Code style
    runs-on: ubuntu-latest
    steps:
      - uses: ansys/actions/code-style@v4
        with:
          python-version: ${{ env.MAIN_PYTHON_VERSION }}
          use-python-cache: false

  smoke-tests:
    name: Build and Smoke tests
    runs-on: ${{ matrix.os }}
    strategy:
      fail-fast: false
      matrix:
        os: [ubuntu-latest, windows-latest]
        python-version: ['3.9', '3.10', '3.11']
        should-release:
          - ${{ github.event_name == 'push' && contains(github.ref, 'refs/tags') }}
    steps:
      - name: Build wheelhouse and perform smoke test
        uses: ansys/actions/build-wheelhouse@v5
        with:
          library-name: ${{ env.PACKAGE_NAME }}
          operating-system: ${{ matrix.os }}
          python-version: ${{ matrix.python-version }}

  doc-style:
    name: Documentation style
    runs-on: ubuntu-latest
    steps:
      - uses: ansys/actions/doc-style@v4
        with:
          token: ${{ secrets.GITHUB_TOKEN }}

  tests:
    name: Test and coverage
    runs-on: ubuntu-latest
    steps:
      - uses: ansys/actions/tests-pytest@v5
        with:
          token: ${{ secrets.GITHUB_TOKEN }}

      - name: Upload Coverage Results
        if: always()
        uses: actions/upload-artifact@v4
        with:
          name: coverage-html
          path: .cov/html
          retention-days: 7

# =================================================================================================
# vvvvvvvvvvvvvvvvvvvvvvvvvvvvvv    RUNNING ON SELF-HOSTED RUNNER    vvvvvvvvvvvvvvvvvvvvvvvvvvvvvv
# =================================================================================================

  doc-build:
    name: Build documentation
    runs-on: [pyaedt, Windows]
    steps:
      - uses: actions/checkout@v4

      - name: Set up Python ${{ env.MAIN_PYTHON_VERSION }}
        uses: actions/setup-python@v5
        with:
          python-version: ${{ env.MAIN_PYTHON_VERSION }}

      - name: Create virtual environment
        run: |
          python -m venv .venv
          .venv\Scripts\Activate.ps1
          python -m pip install pip -U
          python -m pip install wheel setuptools -U
          python -c "import sys; print(sys.executable)"

      - name: Install project and documentation dependencies
        run: |
          .venv\Scripts\Activate.ps1
          pip install .
          pip install .[doc]

      - name: Uninstall conflicting CI packages
        run: |
          .venv\Scripts\Activate.ps1
          pip uninstall vtk pypandoc -y

      - name: Install CI related dependencies
        run: |
          .venv\Scripts\Activate.ps1
          pip install --extra-index-url https://wheels.vtk.org .[ci]

<<<<<<< HEAD
      # Use environment variable to keep the doctree as it shorten the build of PDF pages
=======
      # Use environment variable to keep the doctree and avoid redundant build for PDF pages
>>>>>>> ee332e05
      - name: Create HTML documentation
        run: |
          echo "SPHINXBUILD_KEEP_DOCTREEDIR=1" >> $GITHUB_ENV
          .venv\Scripts\Activate.ps1
          . .\doc\make.bat html

      - name: Upload HTML documentation artifact
        uses: actions/upload-artifact@v4
        with:
          name: documentation-html
          path: doc/_build/html
          retention-days: 7

      # Use environment variable to remove the doctree after the build of PDF pages
      # Keeping doctree could cause an issue, see https://github.com/ansys/pyaedt/pull/3844/files
      - name: Create PDF documentation
        run: |
          echo "SPHINXBUILD_KEEP_DOCTREEDIR=0" >> $GITHUB_ENV
          .venv\Scripts\Activate.ps1
          . .\doc\make.bat pdf

      - name: Upload PDF documentation artifact
        uses: actions/upload-artifact@v4
        with:
          name: documentation-pdf
          path: doc/_build/latex
          retention-days: 7

  release:
    name: Release project
    if: github.event_name == 'push' && contains(github.ref, 'refs/tags')
    needs: [code-style, doc-build]
    runs-on: ubuntu-latest
    steps:
      # TODO: update if ever public
      # - name: Release to the public PyPI repository
      #   uses: ansys/actions/release-pypi-public@v5
      #   with:
      #     library-name: ${{ env.PACKAGE_NAME }}
      #     twine-username: "__token__"
      #     twine-token: ${{ secrets.PYPI_TOKEN }}

      - name: Release to GitHub
        uses: ansys/actions/release-github@v5
        with:
          library-name: ${{ env.PACKAGE_NAME }}<|MERGE_RESOLUTION|>--- conflicted
+++ resolved
@@ -111,11 +111,7 @@
           .venv\Scripts\Activate.ps1
           pip install --extra-index-url https://wheels.vtk.org .[ci]
 
-<<<<<<< HEAD
-      # Use environment variable to keep the doctree as it shorten the build of PDF pages
-=======
       # Use environment variable to keep the doctree and avoid redundant build for PDF pages
->>>>>>> ee332e05
       - name: Create HTML documentation
         run: |
           echo "SPHINXBUILD_KEEP_DOCTREEDIR=1" >> $GITHUB_ENV
