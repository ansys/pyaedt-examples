--- conflicted
+++ resolved
@@ -105,20 +105,6 @@
           pip install .
           pip install .[doc]
 
-<<<<<<< HEAD
-      - name: Uninstall conflicting CI packages
-        run: |
-          .venv\Scripts\Activate.ps1
-          pip uninstall vtk pypandoc -y
-
-      - name: Install CI related dependencies
-        run: |
-          .venv\Scripts\Activate.ps1
-          pip install pypandoc-binary==1.13
-          pip install --extra-index-url https://wheels.vtk.org vtk-osmesa==9.2.20230527.dev0
-
-=======
->>>>>>> 833d45db
       # Use environment variable to keep the doctree and avoid redundant build for PDF pages
       - name: Create HTML documentation
         env:
