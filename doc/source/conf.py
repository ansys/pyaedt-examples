--- conflicted
+++ resolved
@@ -126,7 +126,7 @@
         Configuration file abstraction.
     """
     destination_dir = Path(app.outdir, "examples").resolve()
-<<<<<<< HEAD
+
     if os.path.exists(destination_dir):
         logger.info(f"Copying script examples into out directory {destination_dir}.")
     
@@ -134,17 +134,7 @@
         for example in EXAMPLES:
             example_path = str(example).split("examples" + os.sep)[-1]
             shutil.copyfile(example, str(destination_dir / example_path))
-=======
-    logger.info(f"Copying script examples into out directory {destination_dir}.")
-
-    EXAMPLES = EXAMPLES_DIRECTORY.glob("**/*.py")
-    for example in EXAMPLES:
-        example_path = str(example).split("examples" + os.sep)[-1]
-        shutil.copyfile(example, str(destination_dir / example_path))
->>>>>>> b8ca72b8
-
         logger.info(f"Copy performed.")
-
 
 def adjust_image_path(app: Sphinx, docname, source):
     """Adjust the HTML label used to insert images in the examples.
