--- conflicted
+++ resolved
@@ -26,11 +26,7 @@
 dependencies = [
     "build==1.0.3",
     "numpy",
-<<<<<<< HEAD
     "pyaedt==0.8.6",
-=======
-    "pyaedt==0.8.2",
->>>>>>> 6150a85b
     "twine==5.0.0",
     "pydantic",
     "pyvista",
